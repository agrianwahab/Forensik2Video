--- conflicted
+++ resolved
@@ -77,58 +77,21 @@
                 st.header("Pra-pemrosesan & Ekstraksi Fitur Dasar")
                 st.write("Hash SHA-256:", result.preservation_hash)
                 st.json(result.metadata)
-<<<<<<< HEAD
-                if result.frames:
-                    st.image(result.frames[0].img_path, caption="Contoh Frame Pertama")
-=======
->>>>>>> a11b0a91
 
             with tab2:
                 st.header("Analisis Anomali Temporal & Komparatif")
                 st.write("Total Frame:", len(result.frames))
-<<<<<<< HEAD
-                if baseline_result:
-                    st.write("Perbandingan dengan baseline dijalankan.")
-                else:
-                    st.write("Tidak ada video baseline.")
-=======
->>>>>>> a11b0a91
 
             with tab3:
                 st.header("Sintesis Bukti & Investigasi Mendalam")
                 total_anom = sum(1 for f in result.frames if f.type.startswith("anomaly"))
                 st.write("Total Anomali:", total_anom)
-<<<<<<< HEAD
-                if result.localizations:
-                    for loc in result.localizations:
-                        st.subheader(
-                            f"{loc['event'].replace('anomaly_', '').capitalize()} ({loc.get('confidence','N/A')})"
-                        )
-                        st.write(f"Frame {loc['start_frame']} - {loc['end_frame']}")
-                        st.write(loc.get('reasons', ''))
-                        if loc.get('image'):
-                            st.image(loc['image'], caption="Sampel Frame")
-                        if loc.get('ela_path'):
-                            st.image(loc['ela_path'], caption="Analisis ELA")
-                        if loc.get('sift_path'):
-                            st.image(loc['sift_path'], caption="Pencocokan SIFT")
-                        if isinstance(loc.get('metrics'), dict):
-                            st.json(loc['metrics'])
-                else:
-                    st.info("Tidak ditemukan anomali signifikan.")
-=======
->>>>>>> a11b0a91
 
             with tab4:
                 st.header("Visualisasi & Penilaian Integritas")
                 if result.plots.get("temporal"):
                     st.image(str(result.plots["temporal"]), caption="Timeline Anomali")
                 if result.plots.get("statistic"):
-<<<<<<< HEAD
-                    st.image(str(result.plots["statistic"]), caption="Statistik" )
-=======
-                    st.image(str(result.plots["statistic"]), caption="Statistik")
->>>>>>> a11b0a91
 
             with tab5:
                 st.header("Penyusunan Laporan & Validasi Forensik")
